from spikeinterface import RecordingExtractor
from spikeinterface import SortingExtractor

import os, json
import numpy as np


def _load_required_modules():
    try:
        from mountainlab_pytools import mdaio
        from kbucket import client as kbucket
    except ModuleNotFoundError:
        raise ModuleNotFoundError("To use the MdaExtractors, install mountainlab_pytools and kbucket: \n\n"
                                  "pip install mountainlab_pytools kbucket\n\n")
    return mdaio, kbucket


class MdaRecordingExtractor(RecordingExtractor):
    def __init__(self, dataset_directory, *, download=True):
        mdaio, kbucket = _load_required_modules()

        RecordingExtractor.__init__(self)
        self._dataset_directory = dataset_directory
        timeseries0 = dataset_directory + '/raw.mda'
        self._dataset_params = read_dataset_params(dataset_directory)
        self._samplerate = self._dataset_params['samplerate'] * 1.0
        if is_kbucket_url(timeseries0):
            download_needed = is_url(kbucket.findFile(timeseries0))
        else:
            download_needed = is_url(timeseries0)
        if download and download_needed:
            print('Downloading file: ' + timeseries0)
            self._timeseries_path = kbucket.realizeFile(timeseries0)
            print('Done.')
        else:
            self._timeseries_path = kbucket.findFile(timeseries0)
        geom0 = dataset_directory + '/geom.csv'
        self._geom_fname = kbucket.realizeFile(geom0)
        self._geom = np.genfromtxt(self._geom_fname, delimiter=',')
        X = mdaio.DiskReadMda(self._timeseries_path)
        if self._geom.shape[0] != X.N1():
            raise Exception(
                'Incompatible dimensions between geom.csv and timeseries file {} <> {}'.format(self._geom.shape[0],
                                                                                               X.N1()))
        self._num_channels = X.N1()
        self._num_timepoints = X.N2()
        for m in range(self._num_channels):
            self.setChannelProperty(m, 'location', self._geom[m, :])

    def getChannelIds(self):
        return list(range(self._num_channels))

    def getNumFrames(self):
        return self._num_timepoints

    def getSamplingFrequency(self):
        return self._samplerate

<<<<<<< HEAD
    def getTraces(self, start_frame=None, end_frame=None, channel_ids=None):
        mdaio, kbucket = _load_required_modules()
=======
    def getTraces(self, channel_ids=None, start_frame=None, end_frame=None):
        mdaio,kbucket=_load_required_modules()
>>>>>>> 0d7873a4

        if start_frame is None:
            start_frame = 0
        if end_frame is None:
            end_frame = self.getNumFrames()
        if channel_ids is None:
<<<<<<< HEAD
            channel_ids = range(self.getNumChannels())
        X = mdaio.DiskReadMda(self._timeseries_path)
        recordings = X.readChunk(i1=0, i2=start_frame, N1=X.N1(), N2=end_frame - start_frame)
        recordings = recordings[channel_ids, :]
        return recordings

    @staticmethod
    def writeRecording(recording, save_path):
        mdaio, kbucket = _load_required_modules()

        M = recording.getNumChannels()
        N = recording.getNumFrames()
        channel_ids = range(M)
        raw = recording.getTraces()
        location0 = recording.getChannelProperty(0, 'location')
        nd = len(location0)
        geom = np.zeros((M, nd))
=======
            channel_ids=self.getChannelIds()
        X=mdaio.DiskReadMda(self._timeseries_path)
        recordings=X.readChunk(i1=0,i2=start_frame,N1=X.N1(),N2=end_frame-start_frame)
        recordings=recordings[channel_ids,:]
        return recordings

    @staticmethod
    def writeRecording(recording,save_path):
        mdaio,kbucket=_load_required_modules()

        channel_ids=recording.getChannelIds()
        M=len(channel_ids)
        N=recording.getNumFrames()
        raw=recording.getTraces()
        location0=recording.getChannelProperty(channel_ids[0],'location')
        nd=len(location0)
        geom=np.zeros((M,nd))
>>>>>>> 0d7873a4
        for ii in range(len(channel_ids)):
            location_ii = recording.getChannelProperty(channel_ids[ii], 'location')
            geom[ii, :] = list(location_ii)
        if not os.path.exists(save_path):
            os.mkdir(save_path)
        mdaio.writemda32(raw, save_path + '/raw.mda')
        params = dict(
            samplerate=recording.getSamplingFrequency(),
            spike_sign=-1
        )
        with open(save_path + '/params.json', 'w') as f:
            json.dump(params, f)
        np.savetxt(save_path + '/geom.csv', geom, delimiter=',')


class MdaSortingExtractor(SortingExtractor):
    def __init__(self, firings_file):
        mdaio, kbucket = _load_required_modules()

        SortingExtractor.__init__(self)
        if is_kbucket_url(firings_file):
            download_needed = is_url(kbucket.findFile(firings_file))
        else:
            download_needed = is_url(firings_file)
        if download_needed:
            print('Downloading file: ' + firings_file)
            self._firings_path = kbucket.realizeFile(firings_file)
            print('Done.')
        else:
            self._firings_path = kbucket.realizeFile(firings_file)
        self._firings = mdaio.readmda(self._firings_path)
        self._times = self._firings[1, :]
        self._labels = self._firings[2, :]
        self._unit_ids = np.unique(self._labels).astype(int)

    def getUnitIds(self):
        return self._unit_ids

    def getUnitSpikeTrain(self, unit_id, start_frame=None, end_frame=None):
        if start_frame is None:
            start_frame = 0
        if end_frame is None:
            end_frame = np.Inf
        inds = np.where((self._labels == unit_id) & (start_frame <= self._times) & (self._times < end_frame))
        return np.rint(self._times[inds]).astype(int)

    @staticmethod
    def writeSorting(sorting, save_path):
        mdaio, kbucket = _load_required_modules()

        unit_ids = sorting.getUnitIds()
        if len(unit_ids) > 0:
            K = np.max(unit_ids)
        else:
            K = 0
        times_list = []
        labels_list = []
        for i in range(len(unit_ids)):
            unit = unit_ids[i]
            times = sorting.getUnitSpikeTrain(unit_id=unit)
            times_list.append(times)
            labels_list.append(np.ones(times.shape) * unit)
        all_times = _concatenate(times_list)
        all_labels = _concatenate(labels_list)
        sort_inds = np.argsort(all_times)
        all_times = all_times[sort_inds]
        all_labels = all_labels[sort_inds]
        L = len(all_times)
        firings = np.zeros((3, L))
        firings[1, :] = all_times
        firings[2, :] = all_labels
        mdaio.writemda64(firings, save_path)


def _concatenate(list):
    if len(list) == 0:
        return np.array([])
    return np.concatenate(list)


def is_kbucket_url(path):
    return path.startswith('kbucket://') or path.startswith('sha1://')


def is_url(path):
    return path.startswith('http://') or path.startswith('https://') or path.startswith(
        'kbucket://') or path.startswith('sha1://')


def read_dataset_params(dsdir):
    mdaio, kbucket = _load_required_modules()

    params_fname = kbucket.realizeFile(dsdir + '/params.json')
    if not os.path.exists(params_fname):
        raise Exception('Dataset parameter file does not exist: ' + params_fname)
    with open(params_fname) as f:
        return json.load(f)<|MERGE_RESOLUTION|>--- conflicted
+++ resolved
@@ -56,21 +56,14 @@
     def getSamplingFrequency(self):
         return self._samplerate
 
-<<<<<<< HEAD
-    def getTraces(self, start_frame=None, end_frame=None, channel_ids=None):
+    def getTraces(self, channel_ids=None, start_frame=None, end_frame=None):
         mdaio, kbucket = _load_required_modules()
-=======
-    def getTraces(self, channel_ids=None, start_frame=None, end_frame=None):
-        mdaio,kbucket=_load_required_modules()
->>>>>>> 0d7873a4
-
         if start_frame is None:
             start_frame = 0
         if end_frame is None:
             end_frame = self.getNumFrames()
         if channel_ids is None:
-<<<<<<< HEAD
-            channel_ids = range(self.getNumChannels())
+            channel_ids = self.getChannelIds()
         X = mdaio.DiskReadMda(self._timeseries_path)
         recordings = X.readChunk(i1=0, i2=start_frame, N1=X.N1(), N2=end_frame - start_frame)
         recordings = recordings[channel_ids, :]
@@ -80,32 +73,13 @@
     def writeRecording(recording, save_path):
         mdaio, kbucket = _load_required_modules()
 
-        M = recording.getNumChannels()
+        channel_ids = recording.getChannelIds()
+        M = len(channel_ids)
         N = recording.getNumFrames()
-        channel_ids = range(M)
         raw = recording.getTraces()
-        location0 = recording.getChannelProperty(0, 'location')
+        location0 = recording.getChannelProperty(channel_ids[0], 'location')
         nd = len(location0)
         geom = np.zeros((M, nd))
-=======
-            channel_ids=self.getChannelIds()
-        X=mdaio.DiskReadMda(self._timeseries_path)
-        recordings=X.readChunk(i1=0,i2=start_frame,N1=X.N1(),N2=end_frame-start_frame)
-        recordings=recordings[channel_ids,:]
-        return recordings
-
-    @staticmethod
-    def writeRecording(recording,save_path):
-        mdaio,kbucket=_load_required_modules()
-
-        channel_ids=recording.getChannelIds()
-        M=len(channel_ids)
-        N=recording.getNumFrames()
-        raw=recording.getTraces()
-        location0=recording.getChannelProperty(channel_ids[0],'location')
-        nd=len(location0)
-        geom=np.zeros((M,nd))
->>>>>>> 0d7873a4
         for ii in range(len(channel_ids)):
             location_ii = recording.getChannelProperty(channel_ids[ii], 'location')
             geom[ii, :] = list(location_ii)
