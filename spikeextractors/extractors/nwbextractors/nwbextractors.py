--- conflicted
+++ resolved
@@ -1111,13 +1111,11 @@
             property_descriptions = dict(default_descriptions)
         else:
             property_descriptions = dict(default_descriptions, **property_descriptions)
-<<<<<<< HEAD
-=======
+
         if skip_properties is None:
             skip_properties = []
         if skip_features is None:
             skip_features = []
->>>>>>> 01d9a5d9
 
         if nwbfile.units is None:
             # Check that array properties have the same shape across units
@@ -1155,10 +1153,7 @@
                         f"Description for property {pr} not found in property_descriptions. "
                         "Setting description to 'no description'"
                     )
-<<<<<<< HEAD
-=======
             for pr in write_properties:
->>>>>>> 01d9a5d9
                 unit_col_args = dict(name=pr, description=property_descriptions.get(pr, "No description."))
                 if pr in ['max_channel', 'max_electrode'] and nwbfile.electrodes is not None:
                     unit_col_args.update(table=nwbfile.electrodes)
