--- conflicted
+++ resolved
@@ -1,12 +1,8 @@
 import os
 import uuid
 from datetime import datetime
-<<<<<<< HEAD
-from collections import defaultdict, abc
-=======
 from collections import defaultdict
 from pathlib import Path
->>>>>>> 4d8a1079
 
 import numpy as np
 
@@ -20,7 +16,7 @@
     from pynwb.ecephys import ElectrodeGroup
     from pynwb.device import Device
     from pynwb.misc import Units
-    
+
     from hdmf.data_utils import DataChunkIterator
 
     HAVE_NWB = True
@@ -207,10 +203,7 @@
                     else:
                         this_loc.append(0)
                     self._channel_properties[i]['location'] = this_loc
-<<<<<<< HEAD
-=======
-
->>>>>>> 4d8a1079
+
                 for col in nwbfile.electrodes.colnames:
                     if isinstance(nwbfile.electrodes[col][ind], ElectrodeGroup):
                         continue
@@ -218,11 +211,8 @@
                         self._channel_properties[i]['group'] = int(unique_grp_names.index(nwbfile.electrodes[col][ind]))
                     elif col == 'location':
                         self._channel_properties[i]['brain_area'] = nwbfile.electrodes[col][ind]
-<<<<<<< HEAD
-                    elif col in ['x', 'y', 'z', 'rel_x', 'rel_y']:
-                        continue
-=======
->>>>>>> 4d8a1079
+                    # elif col in ['x', 'y', 'z', 'rel_x', 'rel_y']:
+                    #     continue
                     else:
                         self._channel_properties[i][col] = nwbfile.electrodes[col][ind]
 
@@ -239,11 +229,11 @@
             # Metadata dictionary - useful for constructing a nwb file
             self.nwb_metadata = dict()
             self.nwb_metadata['NWBFile'] = {
-                        'session_description': nwbfile.session_description,
-                        'identifier': nwbfile.identifier,
-                        'session_start_time': nwbfile.session_start_time,
-                        'institution': nwbfile.institution,
-                        'lab': nwbfile.lab
+                'session_description': nwbfile.session_description,
+                'identifier': nwbfile.identifier,
+                'session_start_time': nwbfile.session_start_time,
+                'institution': nwbfile.institution,
+                'lab': nwbfile.lab
             }
             self.nwb_metadata['Ecephys'] = dict()
             # Update metadata with Device info
@@ -310,128 +300,6 @@
     def get_channel_ids(self):
         return self.channel_ids.tolist()
 
-<<<<<<< HEAD
-    def set_channel_locations(self, channel_ids=None, locations=None):
-        with NWBHDF5IO(self._path, 'r+') as io:
-            nwbfile = io.read()
-            set_dynamic_table_property(nwbfile.electrodes, channel_ids, 'x', locations[:, 0])
-            set_dynamic_table_property(nwbfile.electrodes, channel_ids, 'y', locations[:, 1])
-            set_dynamic_table_property(nwbfile.electrodes, channel_ids, 'z', locations[:, 2])
-
-    def set_channel_groups(self, channel_ids=None, groups=None):
-        # todo. Need 1. create channel groups 2. add reference to channel groups, 3. add names of channel groups
-        raise NotImplementedError()
-
-    def get_channel_groups(self, channel_ids=None):
-        with NWBHDF5IO(self._path, 'r') as io:
-            nwbfile = io.read()
-            return get_dynamic_table_property(nwbfile.electrodes, row_ids=channel_ids, property_name='group_name')
-
-    def set_channel_gains(self, channel_ids, gains):
-        self.set_channels_property(channel_ids=channel_ids,
-                                   property_name='gain',
-                                   values=gains,
-                                   default_value=1.)
-
-    def set_channel_property(self, channel_id, property_name=None, value=None, default_value=np.nan,
-                             description='no description'):
-        self.set_channels_property(channel_ids=[channel_id], property_name=property_name, values=[value],
-                                   default_value=default_value, description=description)
-
-    def set_channels_property(self, channel_ids, property_name, values, default_value=np.nan,
-                              description='no description'):
-        with NWBHDF5IO(self._path, 'r+') as io:
-            nwbfile = io.read()
-            set_dynamic_table_property(nwbfile.electrodes, row_ids=channel_ids, property_name=property_name,
-                                       values=values, default_value=default_value, description=description)
-            es = nwbfile.acquisition[self._electrical_series_name]
-            self.electrodes_df = es.electrodes.table.to_dataframe()
-            io.write(nwbfile)
-
-    def get_channel_property(self, channel_id, property_name):
-        return self.electrodes_df[property_name][channel_id]
-
-    def get_channel_property_names(self, channel_id=None):
-        return list(self.electrodes_df.columns)
-
-    def get_shared_channel_property_names(self, channel_ids=None):
-        return list(self.electrodes_df.columns)
-
-    def copy_channel_properties(self, recording, channel_ids=None, default_values=None):
-        if channel_ids is None:
-            channel_ids = recording.get_channel_ids()
-        else:
-            if not isinstance(channel_ids, list) or not all(isinstance(x, int) for x in channel_ids):
-                raise ValueError("'channel_ids' must be a list of integers")
-            existing_ids = self.get_channel_ids()
-            if any(x not in existing_ids for x in channel_ids):
-                raise ValueError("'channel_ids' contains values outside the range of existing ids")
-
-        new_property_names = recording.get_shared_channel_property_names()
-        if default_values is not None and len(default_values) != len(new_property_names):
-            raise ValueError("'default_values' list must have length equal to "
-                             "number of properties to be copied.")
-
-        # Copies only properties that do not exist already in NWB file
-        for i, pr in enumerate(new_property_names):
-            for channel_id in channel_ids:
-                pr_value = recording.get_channel_property(channel_id=channel_id,
-                                                          property_name=pr)
-                self.set_channel_property(channel_id=channel_id,
-                                          property_name=pr,
-                                          value=pr_value)
-
-    def add_epoch(self, epoch_name, start_frame, end_frame):
-        check_nwb_install()
-        if not isinstance(epoch_name, str):
-            raise TypeError("'epoch_name' must be a string")
-        if not isinstance(start_frame, int):
-            raise TypeError("'start_frame' must be an integer")
-        if not isinstance(end_frame, int):
-            raise TypeError("'end_frame' must be an integer")
-
-        with NWBHDF5IO(self._path, 'r+') as io:
-            nwbfile = io.read()
-            nwbfile.add_epoch(start_time=self.frame_to_time(start_frame),
-                              stop_time=self.frame_to_time(end_frame),
-                              tags=epoch_name)
-            io.write(nwbfile)
-
-    def remove_epoch(self, epoch_name=None):
-        # todo
-        raise NotImplementedError()
-
-    def get_epoch_names(self):
-        check_nwb_install()
-        with NWBHDF5IO(self._path, 'r') as io:
-            nwbfile = io.read()
-            if nwbfile.epochs is None:
-                return
-            flat_list = [item for sublist in nwbfile.epochs['tags'][:] for item in sublist]
-            aux = np.array(flat_list)
-            epoch_names = np.unique(aux).tolist()
-        return epoch_names
-
-    def get_epoch_info(self, epoch_name):
-        check_nwb_install()
-        if not isinstance(epoch_name, str):
-            raise TypeError("epoch_name must be a string")
-        all_epoch_names = self.get_epoch_names()
-        if epoch_name not in all_epoch_names:
-            raise ValueError("This epoch has not been added")
-
-        epoch_info = {}
-        with NWBHDF5IO(self._path, 'r') as io:
-            nwbfile = io.read()
-            flat_list = [item for sublist in nwbfile.epochs['tags'][:] for item in sublist]
-            for i, tag in enumerate(flat_list):
-                if tag == epoch_name:
-                    epoch_info['start_frame'] = self.time_to_frame(nwbfile.epochs['start_time'][i])
-                    epoch_info['end_frame'] = self.time_to_frame(nwbfile.epochs['stop_time'][i])
-        return epoch_info
-
-=======
->>>>>>> 9db3142ee282645d5fdf3b5eaa730f17e8dd3029
     @staticmethod
     def write_recording(recording, save_path, metadata=None):
         '''
@@ -512,20 +380,15 @@
             else:
                 nwb_elec_ids = []
 
-<<<<<<< HEAD
             # Extractors channel groups must be integers, but Nwb electrodes group_name can be strings
             # Number code for Nwb electrodes groups
             nwb_groups_names = [str(grp['name']) for grp in metadata['Ecephys']['ElectrodeGroup']]
 
             # add new electrodes with id, (rel_x, rel_y) and groups
-=======
-            # add new electrodes with id, (x, y, z) and groups
->>>>>>> 4d8a1079
             if nwbfile.electrodes is None or 'rel_x' not in nwbfile.electrodes.colnames:
                 nwbfile.add_electrode_column('rel_x', 'x position of electrode in electrode group')
             if nwbfile.electrodes is None or 'rel_y' not in nwbfile.electrodes.colnames:
                 nwbfile.add_electrode_column('rel_y', 'y position of electrode in electrode group')
-<<<<<<< HEAD
 
             for m in channel_ids:
                 if m not in nwb_elec_ids:
@@ -535,13 +398,6 @@
                             location = np.append(location, [0])
                     else:
                         location = [np.nan, np.nan]
-=======
-            for m in channel_ids:
-                if m not in nwb_elec_ids:
-                    location = recording.get_channel_property(m, 'location')
-                    while len(location) < 2:
-                        location = np.append(location, [0])
->>>>>>> 4d8a1079
                     impedence = -1.0
                     grp_name = recording.get_channel_groups(channel_ids=[m])
                     grp = nwbfile.electrode_groups[nwb_groups_names[grp_name[0]]]
@@ -572,7 +428,7 @@
                                 property_name=nm,
                                 values=[float(v)],
                                 default_value=np.nan,
-                                description=nm+' coordinate location on the implant'
+                                description=nm + ' coordinate location on the implant'
                             )
                         continue
                     # property 'group' of electrodes can not be updated
@@ -616,14 +472,14 @@
                 # channels gains - for RecordingExtractor, these are values to cast traces to uV
                 # for nwb, the conversions (gains) cast the data to Volts
                 gains = np.squeeze([recording.get_channel_gains(channel_ids=[ch])
-                         if 'gain' in recording.get_channel_property_names(channel_id=ch) else 1
-                         for ch in curr_ids])
+                                    if 'gain' in recording.get_channel_property_names(channel_id=ch) else 1
+                                    for ch in curr_ids])
                 if len(np.unique(gains)) == 1:  # if all gains are equal
-                    scalar_conversion = np.unique(gains)[0]*1e-6
+                    scalar_conversion = np.unique(gains)[0] * 1e-6
                     channel_conversion = None
                 else:
                     scalar_conversion = 1.
-                    channel_conversion = gains*1e-6
+                    channel_conversion = gains * 1e-6
 
                 def data_generator(recording, channels_ids):
                     #  generates data chunks for iterator
@@ -728,7 +584,7 @@
                 if item == 'spike_times':
                     continue
                 # test if item is a unit_property or a spike_feature
-                if item+'_index' in all_names:  # if it has index, it is a spike_feature
+                if item + '_index' in all_names:  # if it has index, it is a spike_feature
                     for id in units_ids:
                         ind = list(units_ids).index(id)
                         self._unit_features.update({id: {item: nwbfile.units[item][ind]}})
@@ -747,8 +603,6 @@
                     for _, row in df_epochs.iterrows()}
         self._kwargs = {'file_path': str(Path(file_path).absolute()), 'electrical_series': electrical_series,
                         'sampling_frequency': sampling_frequency}
-
-
 
     def get_unit_ids(self):
         '''This function returns a list of ids (ints) for each unit in the sorted result.
