--- conflicted
+++ resolved
@@ -100,8 +100,6 @@
             else:
                 return (self._signals[np.array(channel_ids), start_frame:end_frame] * self._lsb).astype('float32')
         else:
-<<<<<<< HEAD
-            assert channel_ids in self.get_channel_ids()
             return (self._signals[np.array(channel_ids), start_frame:end_frame] * self._lsb).astype('float32')
     
     def get_ttl_frames(self, channel=0):
@@ -109,7 +107,4 @@
         first_frame = bitvals[1] << 16 | bitvals[0]
         bits = self._filehandle['bits']
         bit_frames = bits['frameno'] - first_frame
-        return bit_frames
-=======
-            return (self._signals[np.array(channel_ids), start_frame:end_frame] * self._lsb).astype('float32')
->>>>>>> f370e52d
+        return bit_frames