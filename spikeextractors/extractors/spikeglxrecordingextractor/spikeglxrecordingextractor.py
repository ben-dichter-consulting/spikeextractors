--- conflicted
+++ resolved
@@ -41,32 +41,24 @@
         self._meta = meta
 
         # Traces in 16-bit format
-        self._raw = makeMemMapRaw(self._npxfile, meta)
-        self._timeseries = self._raw  # [chanList, firstSamp:lastSamp+1]
+        self._raw = makeMemMapRaw(self._npxfile, meta)  # [chanList, firstSamp:lastSamp+1]
 
         # sampling rate and ap channels
         self._sampling_frequency = SampRate(meta)
-<<<<<<< HEAD
-        tot_chan, ap_chan, locations = _parse_spikeglx_metafile(self._metafile, x_pitch, y_pitch)
-        if ap_chan < tot_chan:
-            self._channels = list(range(int(ap_chan)))
-            self._timeseries = self._raw[0:ap_chan, :]
-=======
         tot_chan, ap_chan, lfp_chan, locations = _parse_spikeglx_metafile(self._metafile, x_pitch, y_pitch)
         if not lfp:
             if ap_chan < tot_chan:
                 self._channels = list(range(int(ap_chan)))
-                self._timeseries = self._timeseries[0:ap_chan, :]
+                self._timeseries = self._raw[0:ap_chan, :]
             else:
                 self._channels = list(range(int(tot_chan)))  # OriginalChans(meta).tolist()
->>>>>>> f370e52d
         else:
             if lfp_chan < tot_chan:
                 self._channels = list(range(int(lfp_chan)))
-                self._timeseries = self._timeseries[0:lfp_chan, :]
+                self._timeseries = self._raw[0:lfp_chan, :]
             else:
                 self._channels = list(range(int(tot_chan)))
-        
+
 
         # locations
         if len(locations) > 0:
@@ -75,7 +67,7 @@
         # get gains
         if meta['typeThis'] == 'imec':
             gains = GainCorrectIM(self._timeseries, self._channels, meta)
-        elif meta['typeThis'] =='nidq':
+        elif meta['typeThis'] == 'nidq':
             gains = GainCorrectNI(self._timeseries, self._channels, meta)
 
         # set gains - convert from int16 to uVolt
@@ -120,9 +112,6 @@
         sort_idxs = np.argsort(ttl_frames)
         return ttl_frames[sort_idxs], ttl_states[sort_idxs]
 
-
-
-
     @staticmethod
     def write_recording(recording, save_path, dtype=None, transpose=False):
         save_path = Path(save_path)
